// src/Animation/FluentAnimator.cpp
#include "FluentQt/Animation/FluentAnimator.h"
#include "FluentQt/Animation/FluentTransformEffect.h"
#include "FluentQt/Core/FluentPerformance.h"

#include <QWidget>
#include <QGraphicsOpacityEffect>
#include <QGraphicsEffect>
#include <QTransform>
#include <QPropertyAnimation>
#include <QSequentialAnimationGroup>
#include <QParallelAnimationGroup>
#include <QPauseAnimation>
#include <QEasingCurve>
#include <QApplication>
#include <QTimer>
#include <QtMath>
#include <QAccessible>

namespace FluentQt::Animation {

// Advanced animation utilities
class FluentAnimationManager : public QObject {
    Q_OBJECT

public:
    static FluentAnimationManager& instance() {
        static FluentAnimationManager instance;
        return instance;
    }

    void registerAnimation(QAbstractAnimation* animation) {
        m_activeAnimations.insert(animation);

        connect(animation, &QAbstractAnimation::finished, [this, animation]() {
            m_activeAnimations.remove(animation);
        });

        connect(animation, &QAbstractAnimation::destroyed, [this, animation]() {
            m_activeAnimations.remove(animation);
        });
    }

    void pauseAllAnimations() {
        for (auto* animation : m_activeAnimations) {
            if (animation->state() == QAbstractAnimation::Running) {
                animation->pause();
                m_pausedAnimations.insert(animation);
            }
        }
    }

    void resumeAllAnimations() {
        for (auto* animation : m_pausedAnimations) {
            animation->resume();
        }
        m_pausedAnimations.clear();
    }

    void stopAllAnimations() {
        for (auto* animation : m_activeAnimations) {
            animation->stop();
        }
        m_activeAnimations.clear();
        m_pausedAnimations.clear();
    }

    int activeAnimationCount() const {
        return m_activeAnimations.size();
    }

private:
    FluentAnimationManager() = default;

    QSet<QAbstractAnimation*> m_activeAnimations;
    QSet<QAbstractAnimation*> m_pausedAnimations;
};

// Specialized animation effects
namespace Effects {

class FluentSpringEffect : public QObject {
    Q_OBJECT

public:
    FluentSpringEffect(QWidget* target, QObject* parent = nullptr)
        : QObject(parent), m_target(target) {}

    void start(const QVariant& from, const QVariant& to) {
        if (!m_target) return;

        m_timer = new QTimer(this);
        m_timer->setInterval(16); // ~60 FPS

        m_startValue = from;
        m_endValue = to;
        m_currentValue = from;
        m_velocity = 0.0;
        m_time = 0.0;

        connect(m_timer, &QTimer::timeout, this, &FluentSpringEffect::updateSpring);
        m_timer->start();
    }

private slots:
    void updateSpring() {
        const double dt = 0.016; // 16ms
        const double springConstant = 200.0;
        const double damping = 20.0;

        m_time += dt;

        // Simple spring physics
        const double displacement = m_currentValue.toDouble() - m_endValue.toDouble();
        const double force = -springConstant * displacement - damping * m_velocity;

        m_velocity += force * dt;
        double newValue = m_currentValue.toDouble() + m_velocity * dt;

        m_currentValue = newValue;

        // Apply the value to the target
        if (m_target) {
            // This would need to be implemented for specific properties
            // For now, just demonstrate the concept
        }

        // Check if spring has settled
        if (std::abs(displacement) < 0.1 && std::abs(m_velocity) < 0.1) {
            m_timer->stop();
            m_timer->deleteLater();
            m_timer = nullptr;

            // Ensure final value is exact
            m_currentValue = m_endValue;
            emit finished();
        }
    }

signals:
    void finished();

private:
    QWidget* m_target;
    QTimer* m_timer = nullptr;
    QVariant m_startValue;
    QVariant m_endValue;
    QVariant m_currentValue;
    double m_velocity = 0.0;
    double m_time = 0.0;
};

} // namespace Effects

FluentAnimator::FluentAnimator(QObject* parent)
    : QObject(parent)
{
    // Connect to performance monitor for adaptive animations
    connect(&Core::FluentPerformanceMonitor::instance(),
            &Core::FluentPerformanceMonitor::frameRateChanged,
            this, [](double fps) {
                // Adapt animation quality based on performance
                Q_UNUSED(fps)
                // This could trigger animation quality adjustments
            });
}

std::unique_ptr<QPropertyAnimation> FluentAnimator::fadeIn(
    QWidget* target,
    const FluentAnimationConfig& config
) {
    if (!target) {
        return nullptr;
    }
    
    FLUENT_PROFILE("FluentAnimator::fadeIn");
    
    // Create or get opacity effect
    QGraphicsOpacityEffect* opacityEffect = 
        qobject_cast<QGraphicsOpacityEffect*>(target->graphicsEffect());
    
    if (!opacityEffect) {
        opacityEffect = new QGraphicsOpacityEffect(target);
        target->setGraphicsEffect(opacityEffect);
    }
    
    auto animation = std::make_unique<QPropertyAnimation>(opacityEffect, "opacity");
    
    // Set initial state
    opacityEffect->setOpacity(0.0);
    target->show();
    
    // Configure animation
    animation->setStartValue(0.0);
    animation->setEndValue(1.0);
    setupAnimation(animation.get(), config);
    
    // Cleanup effect when animation finishes
    QObject::connect(animation.get(), &QPropertyAnimation::finished, [target]() {
        if (auto* effect = target->graphicsEffect()) {
            target->setGraphicsEffect(nullptr);
            effect->deleteLater();
        }
    });
    
    return animation;
}

std::unique_ptr<QPropertyAnimation> FluentAnimator::fadeOut(
    QWidget* target,
    const FluentAnimationConfig& config
) {
    if (!target) {
        return nullptr;
    }
    
    FLUENT_PROFILE("FluentAnimator::fadeOut");
    
    // Create or get opacity effect
    QGraphicsOpacityEffect* opacityEffect = 
        qobject_cast<QGraphicsOpacityEffect*>(target->graphicsEffect());
    
    if (!opacityEffect) {
        opacityEffect = new QGraphicsOpacityEffect(target);
        opacityEffect->setOpacity(1.0);
        target->setGraphicsEffect(opacityEffect);
    }
    
    auto animation = std::make_unique<QPropertyAnimation>(opacityEffect, "opacity");
    
    // Configure animation
    animation->setStartValue(opacityEffect->opacity());
    animation->setEndValue(0.0);
    setupAnimation(animation.get(), config);
    
    // Hide widget and cleanup when animation finishes
    QObject::connect(animation.get(), &QPropertyAnimation::finished, [target]() {
        target->hide();
        if (auto* effect = target->graphicsEffect()) {
            target->setGraphicsEffect(nullptr);
            effect->deleteLater();
        }
    });
    
    return animation;
}

std::unique_ptr<QPropertyAnimation> FluentAnimator::scaleIn(
    QWidget* target,
    const FluentAnimationConfig& config
) {
    if (!target) {
        return nullptr;
    }

    FLUENT_PROFILE("FluentAnimator::scaleIn");

    auto* effect = new FluentTransformEffect(target);
    target->setGraphicsEffect(effect);
    target->show();

    auto animation = std::make_unique<QPropertyAnimation>(effect, "scale");

    animation->setStartValue(0.1);
    animation->setEndValue(1.0);
    setupAnimation(animation.get(), config);

    // Use Fluent Design easing for scale animation
    FluentAnimationConfig scaleConfig = config;
    if (scaleConfig.easing == FluentEasing::EaseOut) {
        scaleConfig.easing = FluentEasing::BackOut; // More appropriate for scale-in
    }
    animation->setEasingCurve(toQtEasing(scaleConfig.easing));

    // Cleanup effect when animation finishes
    QObject::connect(animation.get(), &QPropertyAnimation::finished, [target, effect]() {
        target->setGraphicsEffect(nullptr);
        effect->deleteLater();
    });

    return animation;
}

std::unique_ptr<QPropertyAnimation> FluentAnimator::scaleOut(
    QWidget* target,
    const FluentAnimationConfig& config
) {
    if (!target) {
        return nullptr;
    }

    FLUENT_PROFILE("FluentAnimator::scaleOut");

    auto* effect = new FluentTransformEffect(target);
    target->setGraphicsEffect(effect);

    auto animation = std::make_unique<QPropertyAnimation>(effect, "scale");

    animation->setStartValue(1.0);
    animation->setEndValue(0.1);
    setupAnimation(animation.get(), config);

    // Use Fluent Design easing for scale-out
    FluentAnimationConfig scaleConfig = config;
    if (scaleConfig.easing == FluentEasing::EaseOut) {
        scaleConfig.easing = FluentEasing::BackIn; // More appropriate for scale-out
    }
    animation->setEasingCurve(toQtEasing(scaleConfig.easing));

    // Hide widget and cleanup when animation finishes
    QObject::connect(animation.get(), &QPropertyAnimation::finished, [target, effect]() {
        target->hide();
        target->setGraphicsEffect(nullptr);
        effect->deleteLater();
    });

    return animation;
}

std::unique_ptr<QPropertyAnimation> FluentAnimator::slideIn(
    QWidget* target,
    const QPoint& from,
    const FluentAnimationConfig& config
) {
    if (!target) {
        return nullptr;
    }
    
    FLUENT_PROFILE("FluentAnimator::slideIn");
    
    auto* effect = new FluentTransformEffect(target);
    target->setGraphicsEffect(effect);
    target->show();

    auto animation = std::make_unique<QPropertyAnimation>(effect, "translation");

    animation->setStartValue(from);
    animation->setEndValue(QPointF(0, 0));
    setupAnimation(animation.get(), config);

    // Cleanup effect when animation finishes
    QObject::connect(animation.get(), &QPropertyAnimation::finished, [target, effect]() {
        target->setGraphicsEffect(nullptr);
        effect->deleteLater();
    });
    
    return animation;
}

std::unique_ptr<QPropertyAnimation> FluentAnimator::slideOut(
    QWidget* target,
    const QPoint& to,
    const FluentAnimationConfig& config
) {
    if (!target) {
        return nullptr;
    }

    FLUENT_PROFILE("FluentAnimator::slideOut");

    auto* effect = new FluentTransformEffect(target);
    target->setGraphicsEffect(effect);

    auto animation = std::make_unique<QPropertyAnimation>(effect, "translation");

    animation->setStartValue(QPointF(0, 0));
    animation->setEndValue(to);
    setupAnimation(animation.get(), config);

    // Hide widget and cleanup when animation finishes
    QObject::connect(animation.get(), &QPropertyAnimation::finished, [target, effect]() {
        target->hide();
        target->setGraphicsEffect(nullptr);
        effect->deleteLater();
    });

    return animation;
}

std::unique_ptr<QPropertyAnimation> FluentAnimator::rotateIn(
    QWidget* target,
    qreal fromAngle,
    const FluentAnimationConfig& config
) {
    if (!target) {
        return nullptr;
    }

    FLUENT_PROFILE("FluentAnimator::rotateIn");

    auto* effect = new FluentTransformEffect(target);
    target->setGraphicsEffect(effect);
    target->show();

    auto animation = std::make_unique<QPropertyAnimation>(effect, "rotation");

    animation->setStartValue(fromAngle);
    animation->setEndValue(0.0);
    setupAnimation(animation.get(), config);

    // Cleanup effect when animation finishes
    QObject::connect(animation.get(), &QPropertyAnimation::finished, [target, effect]() {
        target->setGraphicsEffect(nullptr);
        effect->deleteLater();
    });

    return animation;
}

std::unique_ptr<QPropertyAnimation> FluentAnimator::rotateOut(
    QWidget* target,
    qreal toAngle,
    const FluentAnimationConfig& config
) {
    if (!target) {
        return nullptr;
    }

    FLUENT_PROFILE("FluentAnimator::rotateOut");

    auto* effect = new FluentTransformEffect(target);
    target->setGraphicsEffect(effect);

    auto animation = std::make_unique<QPropertyAnimation>(effect, "rotation");

    animation->setStartValue(0.0);
    animation->setEndValue(toAngle);
    setupAnimation(animation.get(), config);

    // Hide widget and cleanup when animation finishes
    QObject::connect(animation.get(), &QPropertyAnimation::finished, [target, effect]() {
        target->hide();
        target->setGraphicsEffect(nullptr);
        effect->deleteLater();
    });

    return animation;
}

std::unique_ptr<QPropertyAnimation> FluentAnimator::colorTransition(
    QObject* target,
    const QByteArray& property,
    const QColor& from,
    const QColor& to,
    const FluentAnimationConfig& config
) {
    if (!target) {
        return nullptr;
    }

    FLUENT_PROFILE("FluentAnimator::colorTransition");

    auto animation = std::make_unique<QPropertyAnimation>(target, property);

    // Configure animation
    animation->setStartValue(from);
    animation->setEndValue(to);
    setupAnimation(animation.get(), config);

    return animation;
}

std::unique_ptr<QPropertyAnimation> FluentAnimator::slideUp(
    QWidget* target,
    int distance,
    const FluentAnimationConfig& config
) {
    if (!target) {
        return nullptr;
    }

    FLUENT_PROFILE("FluentAnimator::slideUp");

    auto* effect = new FluentTransformEffect(target);
    target->setGraphicsEffect(effect);
    target->show();

    auto animation = std::make_unique<QPropertyAnimation>(effect, "translation");

    animation->setStartValue(QPointF(0, distance));
    animation->setEndValue(QPointF(0, 0));
    setupAnimation(animation.get(), config);

    // Use appropriate easing for slide up (entrance)
    FluentAnimationConfig slideConfig = config;
    if (slideConfig.easing == FluentEasing::EaseOut) {
        slideConfig.easing = FluentEasing::EaseOutCubic; // Fluent standard for entrances
    }
    animation->setEasingCurve(toQtEasing(slideConfig.easing));

    // Cleanup effect when animation finishes
    QObject::connect(animation.get(), &QPropertyAnimation::finished, [target, effect]() {
        target->setGraphicsEffect(nullptr);
        effect->deleteLater();
    });

    return animation;
}

std::unique_ptr<QPropertyAnimation> FluentAnimator::slideDown(
    QWidget* target,
    int distance,
    const FluentAnimationConfig& config
) {
    if (!target) {
        return nullptr;
    }

    FLUENT_PROFILE("FluentAnimator::slideDown");

    auto* effect = new FluentTransformEffect(target);
    target->setGraphicsEffect(effect);

    auto animation = std::make_unique<QPropertyAnimation>(effect, "translation");

    animation->setStartValue(QPointF(0, 0));
    animation->setEndValue(QPointF(0, distance));
    setupAnimation(animation.get(), config);

    // Use appropriate easing for slide down (exit)
    FluentAnimationConfig slideConfig = config;
    if (slideConfig.easing == FluentEasing::EaseOut) {
        slideConfig.easing = FluentEasing::EaseInCubic; // Fluent standard for exits
    }
    animation->setEasingCurve(toQtEasing(slideConfig.easing));

    // Hide widget and cleanup when animation finishes
    QObject::connect(animation.get(), &QPropertyAnimation::finished, [target, effect]() {
        target->hide();
        target->setGraphicsEffect(nullptr);
        effect->deleteLater();
    });

    return animation;
}

std::unique_ptr<QPropertyAnimation> FluentAnimator::slideLeft(
    QWidget* target,
    int distance,
    const FluentAnimationConfig& config
) {
    if (!target) {
        return nullptr;
    }

    FLUENT_PROFILE("FluentAnimator::slideLeft");

    auto* effect = new FluentTransformEffect(target);
    target->setGraphicsEffect(effect);

    auto animation = std::make_unique<QPropertyAnimation>(effect, "translation");

    animation->setStartValue(QPointF(0, 0));
    animation->setEndValue(QPointF(-distance, 0));
    setupAnimation(animation.get(), config);

    // Hide widget and cleanup when animation finishes
    QObject::connect(animation.get(), &QPropertyAnimation::finished, [target, effect]() {
        target->hide();
        target->setGraphicsEffect(nullptr);
        effect->deleteLater();
    });

    return animation;
}

std::unique_ptr<QPropertyAnimation> FluentAnimator::slideRight(
    QWidget* target,
    int distance,
    const FluentAnimationConfig& config
) {
    if (!target) {
        return nullptr;
    }

    FLUENT_PROFILE("FluentAnimator::slideRight");

    auto* effect = new FluentTransformEffect(target);
    target->setGraphicsEffect(effect);

    auto animation = std::make_unique<QPropertyAnimation>(effect, "translation");

    animation->setStartValue(QPointF(0, 0));
    animation->setEndValue(QPointF(distance, 0));
    setupAnimation(animation.get(), config);

    // Hide widget and cleanup when animation finishes
    QObject::connect(animation.get(), &QPropertyAnimation::finished, [target, effect]() {
        target->hide();
        target->setGraphicsEffect(nullptr);
        effect->deleteLater();
    });

    return animation;
}

std::unique_ptr<QSequentialAnimationGroup> FluentAnimator::revealAnimation(
    QWidget* target,
    const QPoint& center,
    const FluentAnimationConfig& config
) {
    if (!target) {
        return nullptr;
    }
    
    FLUENT_PROFILE("FluentAnimator::revealAnimation");
    
    auto group = std::make_unique<QSequentialAnimationGroup>();
    
    // Phase 1: Quick scale animation from center
    QGraphicsOpacityEffect* opacityEffect = new QGraphicsOpacityEffect(target);
    target->setGraphicsEffect(opacityEffect);
    
    // Create reveal mask animation (simplified version)
    // In a full implementation, this would use custom rendering
    auto scalePhase = std::make_unique<QPropertyAnimation>(target, "geometry");

    QPoint actualCenter = center.isNull() ? target->rect().center() : center;
    
    // Start from a small rect at the center point
    QRect startRect(actualCenter.x() - 5, actualCenter.y() - 5, 10, 10);
    
    scalePhase->setStartValue(startRect);
    scalePhase->setEndValue(target->geometry());
    scalePhase->setDuration(config.duration.count() * 0.6); // 60% of total duration
    scalePhase->setEasingCurve(toQtEasing(FluentEasing::EaseOut));
    
    // Phase 2: Fade in effect
    auto fadePhase = std::make_unique<QPropertyAnimation>(opacityEffect, "opacity");
    fadePhase->setStartValue(0.0);
    fadePhase->setEndValue(1.0);
    fadePhase->setDuration(config.duration.count() * 0.4); // 40% of total duration
    fadePhase->setEasingCurve(toQtEasing(FluentEasing::EaseOut));
    
    // Add phases to group
    group->addAnimation(scalePhase.release());
    group->addAnimation(fadePhase.release());
    
    // Cleanup when finished
    QObject::connect(group.get(), &QSequentialAnimationGroup::finished, [target, opacityEffect]() {
        target->setGraphicsEffect(nullptr);
        opacityEffect->deleteLater();
    });
    
    return group;
}

std::unique_ptr<QParallelAnimationGroup> FluentAnimator::connectedAnimation(
    QWidget* from,
    QWidget* to,
    const FluentAnimationConfig& config
) {
    if (!from || !to) {
        return nullptr;
    }
    
    FLUENT_PROFILE("FluentAnimator::connectedAnimation");
    
    auto group = std::make_unique<QParallelAnimationGroup>();
    
    // Get geometries in global coordinates
    const QRect fromGeometry = QRect(from->mapToGlobal(QPoint(0, 0)), from->size());
    const QRect toGeometry = QRect(to->mapToGlobal(QPoint(0, 0)), to->size());
    
    // Create temporary widget for the connected animation
    QWidget* connector = new QWidget(from->window());
    connector->setStyleSheet(from->styleSheet()); // Copy appearance
    connector->setGeometry(fromGeometry);
    connector->show();
    
    // Fade out the source
    FluentAnimationConfig fadeOutConfig;
    fadeOutConfig.duration = config.duration;
    fadeOutConfig.easing = FluentEasing::EaseIn;
    auto fadeOutAnim = fadeOut(from, fadeOutConfig);
    
    // Move and resize the connector
    auto moveAnim = std::make_unique<QPropertyAnimation>(connector, "geometry");
    moveAnim->setStartValue(fromGeometry);
    moveAnim->setEndValue(toGeometry);
    moveAnim->setDuration(config.duration.count());
    moveAnim->setEasingCurve(toQtEasing(config.easing));
    
    // Fade in the destination
    FluentAnimationConfig fadeInConfig;
    fadeInConfig.duration = std::chrono::milliseconds(config.duration.count() / 2);
    fadeInConfig.easing = FluentEasing::EaseOut;
    fadeInConfig.delay = std::chrono::milliseconds(config.duration.count() / 2);
    auto fadeInAnim = fadeIn(to, fadeInConfig);
    
    // Add delay for destination fade-in
    auto pauseAnim = new QPauseAnimation(config.duration.count() / 2);
    group->addAnimation(pauseAnim);
    
    group->addAnimation(fadeOutAnim.release());
    group->addAnimation(moveAnim.release());
    group->addAnimation(fadeInAnim.release());
    
    // Cleanup connector when finished
    QObject::connect(group.get(), &QParallelAnimationGroup::finished, [connector]() {
        connector->deleteLater();
    });
    
    return group;
}

QEasingCurve::Type FluentAnimator::toQtEasing(FluentEasing easing) {
    switch (easing) {
        case FluentEasing::Linear:
            return QEasingCurve::Linear;
        case FluentEasing::EaseOut:
            return QEasingCurve::OutCubic;
        case FluentEasing::EaseIn:
            return QEasingCurve::InCubic;
        case FluentEasing::EaseInOut:
            return QEasingCurve::InOutCubic;
        case FluentEasing::EaseOutQuad:
            return QEasingCurve::OutQuad;
        case FluentEasing::EaseInQuad:
            return QEasingCurve::InQuad;
        case FluentEasing::EaseInOutQuad:
            return QEasingCurve::InOutQuad;
        case FluentEasing::EaseOutCubic:
            return QEasingCurve::OutCubic;
        case FluentEasing::EaseInCubic:
            return QEasingCurve::InCubic;
        case FluentEasing::EaseInOutCubic:
            return QEasingCurve::InOutCubic;
        case FluentEasing::EaseOutQuart:
            return QEasingCurve::OutQuart;
        case FluentEasing::EaseInQuart:
            return QEasingCurve::InQuart;
        case FluentEasing::EaseInOutQuart:
            return QEasingCurve::InOutQuart;
        case FluentEasing::EaseOutQuint:
            return QEasingCurve::OutQuint;
        case FluentEasing::EaseInQuint:
            return QEasingCurve::InQuint;
        case FluentEasing::EaseInOutQuint:
            return QEasingCurve::InOutQuint;
        case FluentEasing::EaseOutSine:
            return QEasingCurve::OutSine;
        case FluentEasing::EaseInSine:
            return QEasingCurve::InSine;
        case FluentEasing::EaseInOutSine:
            return QEasingCurve::InOutSine;
        case FluentEasing::EaseOutExpo:
            return QEasingCurve::OutExpo;
        case FluentEasing::EaseInExpo:
            return QEasingCurve::InExpo;
        case FluentEasing::EaseInOutExpo:
            return QEasingCurve::InOutExpo;
        case FluentEasing::EaseOutCirc:
            return QEasingCurve::OutCirc;
        case FluentEasing::EaseInCirc:
            return QEasingCurve::InCirc;
        case FluentEasing::EaseInOutCirc:
            return QEasingCurve::InOutCirc;
        case FluentEasing::Bounce:
        case FluentEasing::BounceOut:
            return QEasingCurve::OutBounce;
        case FluentEasing::BounceIn:
            return QEasingCurve::InBounce;
        case FluentEasing::BounceInOut:
            return QEasingCurve::InOutBounce;
        case FluentEasing::Elastic:
        case FluentEasing::ElasticOut:
            return QEasingCurve::OutElastic;
        case FluentEasing::ElasticIn:
            return QEasingCurve::InElastic;
        case FluentEasing::ElasticInOut:
            return QEasingCurve::InOutElastic;
        case FluentEasing::Back:
        case FluentEasing::BackOut:
            return QEasingCurve::OutBack;
        case FluentEasing::BackIn:
            return QEasingCurve::InBack;
        case FluentEasing::BackInOut:
            return QEasingCurve::InOutBack;
        default:
            return QEasingCurve::OutCubic;
    }
}

void FluentAnimator::setupAnimation(
    QPropertyAnimation* animation,
    const FluentAnimationConfig& config
) {
    if (!animation) return;

    // Check if we should skip animations for performance or accessibility
    if (Core::FluentPerformanceMonitor::instance().shouldSkipAnimation() ||
        (config.respectReducedMotion && shouldRespectReducedMotion())) {
        animation->setDuration(0);
        return;
    }

    // Apply configuration
    animation->setDuration(config.duration.count());
    animation->setEasingCurve(toQtEasing(config.easing));
    animation->setLoopCount(config.loops);

    // Apply delay if specified
    if (config.delay.count() > 0) {
        auto* group = new QSequentialAnimationGroup();
        auto* pause = new QPauseAnimation(config.delay.count());
        group->addAnimation(pause);
        group->addAnimation(animation);
    }

    // Apply reverse on complete
    if (config.reverseOnComplete && config.loops == 1) {
        animation->setLoopCount(2);
        animation->setProperty("direction", QAbstractAnimation::Backward);
    }

    // Enable hardware acceleration hints if requested
    if (config.useHardwareAcceleration) {
        // Set hints for the graphics system to use GPU acceleration
        animation->setProperty("hardwareAccelerated", true);
    }

    // Register animation with performance monitor
    FluentAnimationManager::instance().registerAnimation(animation);
}

std::unique_ptr<QPropertyAnimation> FluentAnimator::hoverEffect(
    QWidget* target,
    const FluentAnimationConfig& config
) {
    if (!target) {
        return nullptr;
    }

    FLUENT_PROFILE("FluentAnimator::hoverEffect");

    // Use opacity effect for better performance and visual consistency
    QGraphicsOpacityEffect* opacityEffect =
        qobject_cast<QGraphicsOpacityEffect*>(target->graphicsEffect());

    if (!opacityEffect) {
        opacityEffect = new QGraphicsOpacityEffect(target);
        opacityEffect->setOpacity(1.0);
        target->setGraphicsEffect(opacityEffect);
    }

    auto animation = std::make_unique<QPropertyAnimation>(opacityEffect, "opacity");

    // Fluent Design hover: subtle opacity change
    animation->setStartValue(opacityEffect->opacity());
    animation->setEndValue(0.9); // More subtle than 0.8

    // Use faster duration for micro-interactions
    FluentAnimationConfig hoverConfig = config;
    hoverConfig.duration = std::chrono::milliseconds(150); // Fluent standard for hover
    hoverConfig.easing = FluentEasing::EaseOutQuad; // Smooth but quick

    setupAnimation(animation.get(), hoverConfig);

    return animation;
}

std::unique_ptr<QPropertyAnimation> FluentAnimator::pressEffect(
    QWidget* target,
    const FluentAnimationConfig& config
) {
    if (!target) {
        return nullptr;
    }

    FLUENT_PROFILE("FluentAnimator::pressEffect");

    // Create a subtle scale-down effect for press feedback
    const QRect currentGeometry = target->geometry();
    const QPoint center = currentGeometry.center();

    // Scale down to 98% (subtle press feedback)
    const qreal scaleFactor = 0.98;
    const QSize scaledSize(currentGeometry.width() * scaleFactor,
                          currentGeometry.height() * scaleFactor);
    const QRect pressedGeometry(center.x() - scaledSize.width() / 2,
                               center.y() - scaledSize.height() / 2,
                               scaledSize.width(), scaledSize.height());

    auto animation = std::make_unique<QPropertyAnimation>(target, "geometry");
    animation->setStartValue(currentGeometry);
    animation->setEndValue(pressedGeometry);

    // Use very fast duration for press feedback
    FluentAnimationConfig pressConfig = config;
    pressConfig.duration = std::chrono::milliseconds(100); // Fluent standard for press
    pressConfig.easing = FluentEasing::EaseOutQuart; // Sharp response

    setupAnimation(animation.get(), pressConfig);

    // Auto-reverse the animation for press feedback
    animation->setLoopCount(2);
    animation->setProperty("direction", QAbstractAnimation::Backward);

    return animation;
}

std::unique_ptr<QPropertyAnimation> FluentAnimator::focusEffect(
    QWidget* target,
    const FluentAnimationConfig& config
) {
    if (!target) {
        return nullptr;
    }

    FLUENT_PROFILE("FluentAnimator::focusEffect");

    auto animation = std::make_unique<QPropertyAnimation>(target, "windowOpacity");
    animation->setStartValue(0.8);
    animation->setEndValue(1.0);
    setupAnimation(animation.get(), config);

    return animation;
}

std::unique_ptr<QPropertyAnimation> FluentAnimator::pulseEffect(
    QWidget* target,
    const FluentAnimationConfig& config
) {
    if (!target) {
        return nullptr;
    }

    FLUENT_PROFILE("FluentAnimator::pulseEffect");

    // Use opacity effect for better performance
    QGraphicsOpacityEffect* opacityEffect =
        qobject_cast<QGraphicsOpacityEffect*>(target->graphicsEffect());

    if (!opacityEffect) {
        opacityEffect = new QGraphicsOpacityEffect(target);
        opacityEffect->setOpacity(1.0);
        target->setGraphicsEffect(opacityEffect);
    }

    auto animation = std::make_unique<QPropertyAnimation>(opacityEffect, "opacity");
    animation->setStartValue(1.0);
    animation->setEndValue(0.6); // More subtle pulse
    animation->setLoopCount(-1); // Infinite

    // Use appropriate timing for pulse
    FluentAnimationConfig pulseConfig = config;
    pulseConfig.duration = std::chrono::milliseconds(1000); // Slower pulse
    pulseConfig.easing = FluentEasing::EaseInOutSine; // Smooth pulse

    setupAnimation(animation.get(), pulseConfig);

    return animation;
}

std::unique_ptr<QSequentialAnimationGroup> FluentAnimator::rippleEffect(
    QWidget* target,
    const QPoint& center,
    const FluentAnimationConfig& config
) {
    if (!target) {
        return nullptr;
    }

    FLUENT_PROFILE("FluentAnimator::rippleEffect");
    Q_UNUSED(config); // Future use for customization

    auto group = std::make_unique<QSequentialAnimationGroup>();

    // Create a temporary widget for the ripple effect
    QWidget* rippleWidget = new QWidget(target);
    rippleWidget->setAttribute(Qt::WA_TransparentForMouseEvents);
    rippleWidget->setStyleSheet("background-color: rgba(255, 255, 255, 100); border-radius: 50%;");

    // Position the ripple at the click center
    QPoint actualCenter = center.isNull() ? target->rect().center() : center;
    const int startSize = 10;
    const int endSize = qMax(target->width(), target->height()) * 2;

    rippleWidget->setGeometry(actualCenter.x() - startSize/2, actualCenter.y() - startSize/2,
                             startSize, startSize);
    rippleWidget->show();

    // Phase 1: Expand the ripple
    auto expandAnim = std::make_unique<QPropertyAnimation>(rippleWidget, "geometry");
    QRect startRect(actualCenter.x() - startSize/2, actualCenter.y() - startSize/2,
                   startSize, startSize);
    QRect endRect(actualCenter.x() - endSize/2, actualCenter.y() - endSize/2,
                 endSize, endSize);

    expandAnim->setStartValue(startRect);
    expandAnim->setEndValue(endRect);
    expandAnim->setDuration(400); // Fluent ripple duration
    expandAnim->setEasingCurve(QEasingCurve::OutCubic);

    // Phase 2: Fade out the ripple
    QGraphicsOpacityEffect* rippleOpacity = new QGraphicsOpacityEffect(rippleWidget);
    rippleWidget->setGraphicsEffect(rippleOpacity);

    auto fadeAnim = std::make_unique<QPropertyAnimation>(rippleOpacity, "opacity");
    fadeAnim->setStartValue(1.0);
    fadeAnim->setEndValue(0.0);
    fadeAnim->setDuration(200);
    fadeAnim->setEasingCurve(QEasingCurve::OutQuad);

    // Add animations to group
    group->addAnimation(expandAnim.release());
    group->addAnimation(fadeAnim.release());

    // Cleanup when finished
    QObject::connect(group.get(), &QSequentialAnimationGroup::finished, [rippleWidget]() {
        rippleWidget->deleteLater();
    });

    return group;
}

void FluentAnimator::applyMicroInteractionSettings(
    QPropertyAnimation* animation,
    const FluentAnimationConfig& config
) {
    if (!animation) return;

    // Apply hardware acceleration if available
    if (config.useHardwareAcceleration) {
        // This would be platform-specific implementation
        // For now, just a placeholder
    }

    // Auto-start if configured
    if (config.autoStart) {
        QTimer::singleShot(0, [animation]() { animation->start(); });
    }

    // Auto-delete if configured
    if (config.deleteOnFinish) {
        QObject::connect(animation, &QPropertyAnimation::finished,
                         animation, &QPropertyAnimation::deleteLater);
    }
}

bool FluentAnimator::shouldRespectReducedMotion() {
    // Check system accessibility settings
    // This is a simplified implementation
    return QAccessible::isActive();
}

<<<<<<< HEAD
// Specialized animation effects
namespace Effects {

class FluentSpringEffect : public QObject {
    Q_OBJECT

public:
    FluentSpringEffect(QWidget* target, QObject* parent = nullptr)
        : QObject(parent), m_target(target) {}

    void start(const QVariant& from, const QVariant& to) {
        if (!m_target) return;
        
        m_timer = new QTimer(this);
        m_timer->setInterval(16); // ~60 FPS
        
        m_startValue = from;
        m_endValue = to;
        m_currentValue = from;
        m_velocity = 0.0;
        m_time = 0.0;
        
        connect(m_timer, &QTimer::timeout, this, &FluentSpringEffect::updateSpring);
        m_timer->start();
    }

private slots:
    void updateSpring() {
        const double dt = 0.016; // 16ms
        const double springConstant = 200.0;
        const double damping = 20.0;
        
        m_time += dt;
        
        // Simple spring physics
        const double displacement = m_currentValue.toDouble() - m_endValue.toDouble();
        const double force = -springConstant * displacement - damping * m_velocity;
        
        m_velocity += force * dt;
        double newValue = m_currentValue.toDouble() + m_velocity * dt;
        
        m_currentValue = newValue;
        
        // Apply the value to the target
        if (m_target) {
            // This would need to be implemented for specific properties
            // For now, just demonstrate the concept
        }
        
        // Check if spring has settled
        if (std::abs(displacement) < 0.1 && std::abs(m_velocity) < 0.1) {
            m_timer->stop();
            m_timer->deleteLater();
            m_timer = nullptr;
            
            // Ensure final value is exact
            m_currentValue = m_endValue;
            emit finished();
        }
    }

signals:
    void finished();

private:
    QWidget* m_target;
    QTimer* m_timer = nullptr;
    QVariant m_startValue;
    QVariant m_endValue;
    QVariant m_currentValue;
    double m_velocity = 0.0;
    double m_time = 0.0;
};

} // namespace Effects

// FluentAnimationManager implementation
FluentAnimationManager& FluentAnimationManager::instance() {
    static FluentAnimationManager instance;
    return instance;
}

void FluentAnimationManager::registerAnimation(QAbstractAnimation* animation) {
    m_activeAnimations.insert(animation);

    connect(animation, &QAbstractAnimation::finished, [this, animation]() {
        m_activeAnimations.remove(animation);
    });

    connect(animation, &QAbstractAnimation::destroyed, [this, animation]() {
        m_activeAnimations.remove(animation);
    });
}

void FluentAnimationManager::pauseAllAnimations() {
    for (auto* animation : m_activeAnimations) {
        if (animation->state() == QAbstractAnimation::Running) {
            animation->pause();
            m_pausedAnimations.insert(animation);
        }
    }
}

void FluentAnimationManager::resumeAllAnimations() {
    for (auto* animation : m_pausedAnimations) {
        animation->resume();
    }
    m_pausedAnimations.clear();
}

void FluentAnimationManager::stopAllAnimations() {
    for (auto* animation : m_activeAnimations) {
        animation->stop();
    }
    m_activeAnimations.clear();
    m_pausedAnimations.clear();
}

int FluentAnimationManager::activeAnimationCount() const {
    return m_activeAnimations.size();
}
=======
>>>>>>> 7534d838

} // namespace FluentQt::Animation

#include "FluentAnimator.moc"<|MERGE_RESOLUTION|>--- conflicted
+++ resolved
@@ -172,29 +172,29 @@
     if (!target) {
         return nullptr;
     }
-    
+
     FLUENT_PROFILE("FluentAnimator::fadeIn");
-    
+
     // Create or get opacity effect
-    QGraphicsOpacityEffect* opacityEffect = 
+    QGraphicsOpacityEffect* opacityEffect =
         qobject_cast<QGraphicsOpacityEffect*>(target->graphicsEffect());
-    
+
     if (!opacityEffect) {
         opacityEffect = new QGraphicsOpacityEffect(target);
         target->setGraphicsEffect(opacityEffect);
     }
-    
+
     auto animation = std::make_unique<QPropertyAnimation>(opacityEffect, "opacity");
-    
+
     // Set initial state
     opacityEffect->setOpacity(0.0);
     target->show();
-    
+
     // Configure animation
     animation->setStartValue(0.0);
     animation->setEndValue(1.0);
     setupAnimation(animation.get(), config);
-    
+
     // Cleanup effect when animation finishes
     QObject::connect(animation.get(), &QPropertyAnimation::finished, [target]() {
         if (auto* effect = target->graphicsEffect()) {
@@ -202,7 +202,7 @@
             effect->deleteLater();
         }
     });
-    
+
     return animation;
 }
 
@@ -213,26 +213,26 @@
     if (!target) {
         return nullptr;
     }
-    
+
     FLUENT_PROFILE("FluentAnimator::fadeOut");
-    
+
     // Create or get opacity effect
-    QGraphicsOpacityEffect* opacityEffect = 
+    QGraphicsOpacityEffect* opacityEffect =
         qobject_cast<QGraphicsOpacityEffect*>(target->graphicsEffect());
-    
+
     if (!opacityEffect) {
         opacityEffect = new QGraphicsOpacityEffect(target);
         opacityEffect->setOpacity(1.0);
         target->setGraphicsEffect(opacityEffect);
     }
-    
+
     auto animation = std::make_unique<QPropertyAnimation>(opacityEffect, "opacity");
-    
+
     // Configure animation
     animation->setStartValue(opacityEffect->opacity());
     animation->setEndValue(0.0);
     setupAnimation(animation.get(), config);
-    
+
     // Hide widget and cleanup when animation finishes
     QObject::connect(animation.get(), &QPropertyAnimation::finished, [target]() {
         target->hide();
@@ -241,7 +241,7 @@
             effect->deleteLater();
         }
     });
-    
+
     return animation;
 }
 
@@ -325,9 +325,9 @@
     if (!target) {
         return nullptr;
     }
-    
+
     FLUENT_PROFILE("FluentAnimator::slideIn");
-    
+
     auto* effect = new FluentTransformEffect(target);
     target->setGraphicsEffect(effect);
     target->show();
@@ -343,7 +343,7 @@
         target->setGraphicsEffect(nullptr);
         effect->deleteLater();
     });
-    
+
     return animation;
 }
 
@@ -602,46 +602,46 @@
     if (!target) {
         return nullptr;
     }
-    
+
     FLUENT_PROFILE("FluentAnimator::revealAnimation");
-    
+
     auto group = std::make_unique<QSequentialAnimationGroup>();
-    
+
     // Phase 1: Quick scale animation from center
     QGraphicsOpacityEffect* opacityEffect = new QGraphicsOpacityEffect(target);
     target->setGraphicsEffect(opacityEffect);
-    
+
     // Create reveal mask animation (simplified version)
     // In a full implementation, this would use custom rendering
     auto scalePhase = std::make_unique<QPropertyAnimation>(target, "geometry");
 
     QPoint actualCenter = center.isNull() ? target->rect().center() : center;
-    
+
     // Start from a small rect at the center point
     QRect startRect(actualCenter.x() - 5, actualCenter.y() - 5, 10, 10);
-    
+
     scalePhase->setStartValue(startRect);
     scalePhase->setEndValue(target->geometry());
     scalePhase->setDuration(config.duration.count() * 0.6); // 60% of total duration
     scalePhase->setEasingCurve(toQtEasing(FluentEasing::EaseOut));
-    
+
     // Phase 2: Fade in effect
     auto fadePhase = std::make_unique<QPropertyAnimation>(opacityEffect, "opacity");
     fadePhase->setStartValue(0.0);
     fadePhase->setEndValue(1.0);
     fadePhase->setDuration(config.duration.count() * 0.4); // 40% of total duration
     fadePhase->setEasingCurve(toQtEasing(FluentEasing::EaseOut));
-    
+
     // Add phases to group
     group->addAnimation(scalePhase.release());
     group->addAnimation(fadePhase.release());
-    
+
     // Cleanup when finished
     QObject::connect(group.get(), &QSequentialAnimationGroup::finished, [target, opacityEffect]() {
         target->setGraphicsEffect(nullptr);
         opacityEffect->deleteLater();
     });
-    
+
     return group;
 }
 
@@ -653,54 +653,54 @@
     if (!from || !to) {
         return nullptr;
     }
-    
+
     FLUENT_PROFILE("FluentAnimator::connectedAnimation");
-    
+
     auto group = std::make_unique<QParallelAnimationGroup>();
-    
+
     // Get geometries in global coordinates
     const QRect fromGeometry = QRect(from->mapToGlobal(QPoint(0, 0)), from->size());
     const QRect toGeometry = QRect(to->mapToGlobal(QPoint(0, 0)), to->size());
-    
+
     // Create temporary widget for the connected animation
     QWidget* connector = new QWidget(from->window());
     connector->setStyleSheet(from->styleSheet()); // Copy appearance
     connector->setGeometry(fromGeometry);
     connector->show();
-    
+
     // Fade out the source
     FluentAnimationConfig fadeOutConfig;
     fadeOutConfig.duration = config.duration;
     fadeOutConfig.easing = FluentEasing::EaseIn;
     auto fadeOutAnim = fadeOut(from, fadeOutConfig);
-    
+
     // Move and resize the connector
     auto moveAnim = std::make_unique<QPropertyAnimation>(connector, "geometry");
     moveAnim->setStartValue(fromGeometry);
     moveAnim->setEndValue(toGeometry);
     moveAnim->setDuration(config.duration.count());
     moveAnim->setEasingCurve(toQtEasing(config.easing));
-    
+
     // Fade in the destination
     FluentAnimationConfig fadeInConfig;
     fadeInConfig.duration = std::chrono::milliseconds(config.duration.count() / 2);
     fadeInConfig.easing = FluentEasing::EaseOut;
     fadeInConfig.delay = std::chrono::milliseconds(config.duration.count() / 2);
     auto fadeInAnim = fadeIn(to, fadeInConfig);
-    
+
     // Add delay for destination fade-in
     auto pauseAnim = new QPauseAnimation(config.duration.count() / 2);
     group->addAnimation(pauseAnim);
-    
+
     group->addAnimation(fadeOutAnim.release());
     group->addAnimation(moveAnim.release());
     group->addAnimation(fadeInAnim.release());
-    
+
     // Cleanup connector when finished
     QObject::connect(group.get(), &QParallelAnimationGroup::finished, [connector]() {
         connector->deleteLater();
     });
-    
+
     return group;
 }
 
@@ -1045,7 +1045,6 @@
     return QAccessible::isActive();
 }
 
-<<<<<<< HEAD
 // Specialized animation effects
 namespace Effects {
 
@@ -1058,16 +1057,16 @@
 
     void start(const QVariant& from, const QVariant& to) {
         if (!m_target) return;
-        
+
         m_timer = new QTimer(this);
         m_timer->setInterval(16); // ~60 FPS
-        
+
         m_startValue = from;
         m_endValue = to;
         m_currentValue = from;
         m_velocity = 0.0;
         m_time = 0.0;
-        
+
         connect(m_timer, &QTimer::timeout, this, &FluentSpringEffect::updateSpring);
         m_timer->start();
     }
@@ -1077,30 +1076,30 @@
         const double dt = 0.016; // 16ms
         const double springConstant = 200.0;
         const double damping = 20.0;
-        
+
         m_time += dt;
-        
+
         // Simple spring physics
         const double displacement = m_currentValue.toDouble() - m_endValue.toDouble();
         const double force = -springConstant * displacement - damping * m_velocity;
-        
+
         m_velocity += force * dt;
         double newValue = m_currentValue.toDouble() + m_velocity * dt;
-        
+
         m_currentValue = newValue;
-        
+
         // Apply the value to the target
         if (m_target) {
             // This would need to be implemented for specific properties
             // For now, just demonstrate the concept
         }
-        
+
         // Check if spring has settled
         if (std::abs(displacement) < 0.1 && std::abs(m_velocity) < 0.1) {
             m_timer->stop();
             m_timer->deleteLater();
             m_timer = nullptr;
-            
+
             // Ensure final value is exact
             m_currentValue = m_endValue;
             emit finished();
@@ -1167,8 +1166,6 @@
 int FluentAnimationManager::activeAnimationCount() const {
     return m_activeAnimations.size();
 }
-=======
->>>>>>> 7534d838
 
 } // namespace FluentQt::Animation
 
